--- conflicted
+++ resolved
@@ -1,4 +1,4 @@
-<<<<<<< HEAD
+
 # Deepfake Detection Browser Extension
 ### Hack4Impact
 
@@ -12,21 +12,8 @@
 Data Preparation: The system extracts faces from videos or processes images, creating a dataset of real and manipulated faces.
 Transfer Learning: The model uses MobileNetV2 (pre-trained on ImageNet) as a feature extractor, then adds custom classification layers on top.
 
-### Project Directory:
-=======
-# Team TAPM
-Team TAPM the for Hack4Impact Hackathon April 26th, 2025
-Our project is for a Deepfake Detection extension for any browser.
+## Project Directory
 
-### Team members:
-
--Tinisha\
--Alan\
--Psy\
--Mycole
-
-### Project Directory
->>>>>>> badfca82
 ```
 deepfake_detector/
 ├── data/
@@ -40,7 +27,6 @@
 └── p.py
 ```
 
-<<<<<<< HEAD
 ## 🚀 Getting Started
 Here’s how you can start using and contributing to this project:
 1. Browse the repo
@@ -55,31 +41,11 @@
     - You'll need labeled data of real and fake images/videos
     - Popular datasets include FaceForensics++, Deepfake Detection Challenge dataset, or DFDC
 4. Modify the paths in the code to point to your dataset location
-=======
-### Other ideas
-
-### Set up your environment:
-Install Python and required libraries (TensorFlow, OpenCV, NumPy, Matplotlib, scikit-learn)\
-Create a virtual environment for your project\
-
-### Obtain a dataset:
-You'll need labeled data of real and fake images/videos\
-Popular datasets include FaceForensics++, Deepfake Detection Challenge dataset, or DFDC\
-
-### Prepare your directory structure:
-
-Create folders for real and fake images
-
-Set up directories for training, validation, and test data\
-
-### Modify the paths in the code to point to your dataset locations:
->>>>>>> badfca82
 ```
 python
 real_dir = "your/path/to/real/images"
 fake_dir = "your/path/to/fake/images"
 ```
-<<<<<<< HEAD
 4. Make edits 
     - See something that needs to be improved? Help refine our project!
 
@@ -111,32 +77,4 @@
 - Use clear and concise language
 - Formate code snippets, tables, and images properly
 - Provide reliable sources for factual claims
-- Be respectful 
-=======
-
-### Run the training process:
-Execute the main function to train your model
-This will take time depending on your hardware and dataset size
-Test your model with new images or videos not used in training
-### Iterate and improve:
-
-Experiment with different model architectures
-Try different hyperparameters
-Improve preprocessing techniques
-
-## Project Summary
-The deepfake detection project works as follows:
-Data Preparation: The system extracts faces from videos or processes images, creating a dataset of real and manipulated faces.
-Transfer Learning: The model uses MobileNetV2 (pre-trained on ImageNet) as a feature extractor, then adds custom classification layers on top.
-
-## Training Process:
-The neural network learns to distinguish between authentic and synthetic media through supervised learning with labeled examples.
-
-## Detection Method: 
-The model analyzes visual artifacts and inconsistencies that deepfake algorithms typically leave behind, such as unnatural blending, lighting inconsistencies, or unusual facial movements.
-
-## Classification: 
-For each input image, the model outputs a probability score between 0 and 1, where scores closer to 1 indicate a real image and scores closer to 0 suggest a fake.
-
-The project could be extended with a user interface, batch processing capabilities, or integration with video platforms for real-time detection.
->>>>>>> badfca82
+- Be respectful 